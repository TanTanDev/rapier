--- conflicted
+++ resolved
@@ -250,13 +250,8 @@
                         let rb = &mut bodies[handle.0];
                         let dvel = mj_lambdas[rb.active_set_offset];
                         rb.linvel += dvel.linear;
-<<<<<<< HEAD
                         rb.angvel += rb.effective_world_inv_inertia_sqrt.transform_vector(dvel.angular);
-                        rb.integrate(params.dt());
-=======
-                        rb.angvel += rb.world_inv_inertia_sqrt.transform_vector(dvel.angular);
-                        rb.integrate(params.dt);
->>>>>>> e6fc8f67
+                        rb.integrate(params.dt));
                         positions[rb.active_set_offset] = rb.position;
                     }
                 }
